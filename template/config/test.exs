use Mix.Config

config :phoenix, <%= application_module %>.Router,
  port: System.get_env("PORT") || 4001,
  ssl: false,
  code_reload: false,
  cookies: true,
  consider_all_requests_local: true,
  session_key: "_<%= application_name %>_key",
  session_secret: "<%= session_secret %>"

<<<<<<< HEAD
config :logger, :console,
=======
config :phoenix, :code_reloader,
  enabled: true

config :logger, :console
>>>>>>> 85816568
  level: :debug

<|MERGE_RESOLUTION|>--- conflicted
+++ resolved
@@ -9,13 +9,9 @@
   session_key: "_<%= application_name %>_key",
   session_secret: "<%= session_secret %>"
 
-<<<<<<< HEAD
-config :logger, :console,
-=======
 config :phoenix, :code_reloader,
   enabled: true
 
-config :logger, :console
->>>>>>> 85816568
+config :logger, :console,
   level: :debug
 
