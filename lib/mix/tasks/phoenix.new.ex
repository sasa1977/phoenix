defmodule Mix.Tasks.Phoenix.New do
  use Mix.Task
  alias Phoenix.Naming

  @shortdoc "Create a new Phoenix application"

  @moduledoc """
  Creates a new Phoenix project.
  It expects the path of the project as argument.

      mix phoenix.new PATH [--module MODULE] [--app APP]

  A project at the given PATH  will be created. The
  application name and module name will be retrieved
  from the path, unless `--module` or `--app` is given.

  An `--app` option can be given in order to
  name the OTP application for the project.

  A `--module` option can be given in order
  to name the modules in the generated code skeleton.  

  ## Examples

      mix phoenix.new hello_world

  Is equivalent to:

      mix phoenix.new hello_world --module HelloWorld

  """

  def run(argv) do
    {opts, argv, _} = OptionParser.parse(argv, switches: [dev: :boolean])

<<<<<<< HEAD
    case argv do
      [] ->
        Mix.raise "Expected PATH to be given, please use `mix phoenix.new PATH`"
      [path|_] ->
        app    = opts[:app] || Path.basename(Path.expand(path))
        check_application_name!(app, !!opts[:app])
        mod = opts[:module] || Naming.camelize(app)
        check_mod_name!(mod)

        run(app, mod, path, opts[:dev])
    end
  end
=======
  def run([name, path], opts) do
    application_name   = Naming.underscore(name)
    application_module = Naming.camelize(application_name)
    npm_path           = System.find_executable("npm")
    pubsub_server      = application_module
                         |> Module.concat(nil)
                         |> Naming.base_concat(PubSub)
>>>>>>> 819fd044

  def run(app, mod, path, dev) do
    pubsub_server = mod
                    |> Module.concat(nil)
                    |> Naming.base_concat(PubSub)
    binding = [application_name: app,
               application_module: mod,
               phoenix_dep: phoenix_dep(dev),
               pubsub_server: pubsub_server,
               secret_key_base: random_string(64),
               encryption_salt: random_string(8),
               signing_salt: random_string(8)]

<<<<<<< HEAD
    copy_from template_dir, path, app, &EEx.eval_file(&1, binding)
    copy_from static_dir, Path.join(path, "priv/static"), app, &File.read!(&1)
=======
    copy_from template_dir, path, application_name, &EEx.eval_file(&1, binding)
    copy_from static_dir, Path.join(path, "priv/static"), application_name, &File.read!(&1)

    # TODO decide to auto npm install or not
    if npm_path && Mix.env == :dev do
      IO.puts "Installing brunch.io dependencies..."
      System.cmd("npm", ["install", "--prefix", path])
    end
  end

  def run(_, _opts) do
    Mix.raise """
    phoenix.new expects application name and destination path.

        mix phoenix.new my_app /home/johndoe/my_app

    """
>>>>>>> 819fd044
  end

  def random_string(length) do
    :crypto.strong_rand_bytes(length) |> Base.encode64 |> binary_part(0, length)
  end

  defp copy_from(source_dir, target_dir, application_name, fun) do
    source_paths =
      source_dir
      |> Path.join("**/*")
      |> Path.wildcard(match_dot: true)

    for source_path <- source_paths do
      target_path = make_destination_path(source_path, source_dir,
                                          target_dir, application_name)

      cond do
        File.dir?(source_path) ->
          File.mkdir_p!(target_path)
        Path.basename(source_path) == ".keep" ->
          :ok
        true ->
          contents = fun.(source_path)
          Mix.Generator.create_file(target_path, contents)
      end
    end

    :ok
  end

  defp check_application_name!(name, from_app_flag) do
    unless name =~ ~r/^[a-z][\w_]*$/ do
      Mix.raise "Application name must start with a letter and have only lowercase " <>
                "letters, numbers and underscore, got: #{inspect name}" <>
                (if !from_app_flag do
                  ". The application name is inferred from the path, if you'd like to " <>
                  "explicitly name the application then use the `--app APP` option."
                else
                  ""
                end)
    end
  end

  defp check_mod_name!(name) do
    unless name =~ ~r/^[A-Z]\w*(\.[A-Z]\w*)*$/ do
      Mix.raise "Module name must be a valid Elixir alias (for example: Foo.Bar), got: #{inspect name}"
    end
  end
  
  defp make_destination_path(source_path, source_dir, target_dir, application_name) do
    target_path =
      source_path
      |> String.replace("application_name", application_name)
      |> Path.relative_to(source_dir)
    Path.join(target_dir, target_path)
  end

  defp phoenix_dep(true), do: ~s[{:phoenix, path: #{inspect File.cwd!}}]
  defp phoenix_dep(_),    do: ~s[{:phoenix, github: "phoenixframework/phoenix"}]

  defp template_dir do
    Application.app_dir(:phoenix, "priv/template")
  end

  defp static_dir do
    Application.app_dir(:phoenix, "priv/static")
  end
end<|MERGE_RESOLUTION|>--- conflicted
+++ resolved
@@ -18,7 +18,7 @@
   name the OTP application for the project.
 
   A `--module` option can be given in order
-  to name the modules in the generated code skeleton.  
+  to name the modules in the generated code skeleton.
 
   ## Examples
 
@@ -33,7 +33,6 @@
   def run(argv) do
     {opts, argv, _} = OptionParser.parse(argv, switches: [dev: :boolean])
 
-<<<<<<< HEAD
     case argv do
       [] ->
         Mix.raise "Expected PATH to be given, please use `mix phoenix.new PATH`"
@@ -46,50 +45,30 @@
         run(app, mod, path, opts[:dev])
     end
   end
-=======
-  def run([name, path], opts) do
-    application_name   = Naming.underscore(name)
-    application_module = Naming.camelize(application_name)
-    npm_path           = System.find_executable("npm")
-    pubsub_server      = application_module
-                         |> Module.concat(nil)
-                         |> Naming.base_concat(PubSub)
->>>>>>> 819fd044
 
   def run(app, mod, path, dev) do
     pubsub_server = mod
                     |> Module.concat(nil)
                     |> Naming.base_concat(PubSub)
+    npm_path = System.find_executable("npm")
     binding = [application_name: app,
                application_module: mod,
                phoenix_dep: phoenix_dep(dev),
                pubsub_server: pubsub_server,
                secret_key_base: random_string(64),
                encryption_salt: random_string(8),
-               signing_salt: random_string(8)]
+               signing_salt: random_string(8),
+               in_umbrella: in_umbrella?(path)]
 
-<<<<<<< HEAD
     copy_from template_dir, path, app, &EEx.eval_file(&1, binding)
     copy_from static_dir, Path.join(path, "priv/static"), app, &File.read!(&1)
-=======
-    copy_from template_dir, path, application_name, &EEx.eval_file(&1, binding)
-    copy_from static_dir, Path.join(path, "priv/static"), application_name, &File.read!(&1)
 
     # TODO decide to auto npm install or not
     if npm_path && Mix.env == :dev do
       IO.puts "Installing brunch.io dependencies..."
+      IO.puts "npm install --prefix #{path}"
       System.cmd("npm", ["install", "--prefix", path])
     end
-  end
-
-  def run(_, _opts) do
-    Mix.raise """
-    phoenix.new expects application name and destination path.
-
-        mix phoenix.new my_app /home/johndoe/my_app
-
-    """
->>>>>>> 819fd044
   end
 
   def random_string(length) do
@@ -138,7 +117,21 @@
       Mix.raise "Module name must be a valid Elixir alias (for example: Foo.Bar), got: #{inspect name}"
     end
   end
-  
+
+  defp in_umbrella?(app_path) do
+    umbrella = Path.expand(Path.join [app_path, "..", ".."])
+
+    try do
+      File.exists?(Path.join(umbrella, "mix.exs")) &&
+        Mix.Project.in_project(:umbrella_check, umbrella, fn _ ->
+          path = Mix.Project.config[:apps_path]
+          path && Path.expand(path) == Path.join(umbrella, "apps")
+        end)
+    catch
+      _, _ -> false
+    end
+  end
+
   defp make_destination_path(source_path, source_dir, target_dir, application_name) do
     target_path =
       source_path
